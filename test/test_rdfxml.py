import sys
from encodings.utf_8 import StreamWriter

import unittest

import os
import os.path
from io import StringIO

from urllib.request import url2pathname, urlopen

from rdflib import RDF, RDFS, URIRef, BNode, Literal, Namespace, Graph
from rdflib.exceptions import ParserError
from rdflib.plugins.parsers.RDFVOC import RDFVOC
from rdflib.util import first


import logging

_logger = logging.getLogger("parser_rdfcore")

verbose = 0


def write(msg):
    _logger.info(msg + "\n")
<<<<<<< HEAD
    # print(msg)

=======
>>>>>>> a21d458e

class TestStore(Graph):
    __test__ = False

    def __init__(self, expected):
        super(TestStore, self).__init__()
        self.expected = expected

    def add(self, spo):
        (s, p, o) = spo
        if not isinstance(s, BNode) and not isinstance(o, BNode):
            if not (s, p, o) in self.expected:
                m = "Triple not in expected result: %s, %s, %s" % (
                    s.n3(),
                    p.n3(),
                    o.n3(),
                )
                if verbose:
                    write(m)
                # raise Exception(m)
        super(TestStore, self).add((s, p, o))


TEST = Namespace("http://www.w3.org/2000/10/rdf-tests/rdfcore/testSchema#")

CACHE_DIR = os.path.join(os.path.dirname(__file__), "rdf")

skipped = (
    # "datatypes/Manifest.rdf#test002",
    # "rdf-containers-syntax-vs-schema/Manifest.rdf#test004",
    # "rdfms-xml-literal-namespaces/Manifest.rdf#test001",
    # "rdfms-xml-literal-namespaces/Manifest.rdf#test002",
    # "rdfms-xmllang/Manifest.rdf#test001",
    # "rdfms-xmllang/Manifest.rdf#test002",
    # "xml-canon/Manifest.rdf#test001"
)


def cached_file(url):
    fname = url2pathname(relative(url))

    fpath = os.path.join(CACHE_DIR, fname)
    if not os.path.exists(fpath):
        print("%s does not exist, fetching from %s" % (fpath, url))
        folder = os.path.dirname(fpath)
        if not os.path.exists(folder):
            os.makedirs(folder)
        f = open(fpath, "w")
        try:
            f.write(urlopen(url).read())
        finally:
            f.close()
    return fpath


RDFCOREBASE = "http://www.w3.org/2000/10/rdf-tests/rdfcore/"


def relative(url):
    return url[len(RDFCOREBASE) :]


def resolve(rel):
    return RDFCOREBASE + rel


def _testPositive(uri, manifest):
    if verbose:
        write("TESTING: %s" % uri)
    result = 0  # 1=failed, 0=passed
    inDoc = first(manifest.objects(uri, TEST["inputDocument"]))
    outDoc = first(manifest.objects(uri, TEST["outputDocument"]))
    expected = Graph()
    if outDoc[-3:] == ".nt":
        format = "nt"
    else:
        format = "xml"
    expected.parse(cached_file(outDoc), publicID=outDoc, format=format)
    store = TestStore(expected)
    if inDoc[-3:] == ".nt":
        format = "nt"
    else:
        format = "xml"

    try:
        store.parse(cached_file(inDoc), publicID=inDoc, format=format)
    except ParserError as pe:
        write("Failed '")
        write(inDoc)
        write("' failed with")
        raise pe
        try:
            write(type(pe))
        except:
            write("sorry could not dump out error.")
        result = 1
    else:
        if not store.isomorphic(expected):
            write("""Failed: '%s'""" % uri)
            if verbose:
                write("""  In:\n""")
                for s, p, o in store:
                    write("%s %s %s." % (repr(s), repr(p), repr(o)))
                write("""  Out:\n""")
                for s, p, o in expected:
                    write("%s %s %s." % (repr(s), repr(p), repr(o)))
            result += 1
    return result


def _testNegative(uri, manifest):
<<<<<<< HEAD
=======
    if verbose:
        write("TESTING: %s" % uri)
>>>>>>> a21d458e
    result = 0  # 1=failed, 0=passed
    inDoc = first(manifest.objects(uri, TEST["inputDocument"]))
    if isinstance(inDoc, BNode):
        inDoc = first(manifest.objects(inDoc, RDFVOC.about))
    if verbose:
        write(u"TESTING: %s" % inDoc)
    store = Graph()

    test = BNode()
    results.add((test, RESULT["test"], inDoc))
    results.add((test, RESULT["system"], system))

    try:
        if inDoc[-3:] == ".nt":
            format = "nt"
        else:
            format = "xml"
        store.parse(cached_file(inDoc), publicID=inDoc, format=format)
    except ParserError:
        results.add((test, RDF.type, RESULT["PassingRun"]))
        # pass
    else:
<<<<<<< HEAD
        write(u"""Failed: '%s'""" % inDoc)
=======
        write("""Failed: '%s'""" % uri)
>>>>>>> a21d458e
        results.add((test, RDF.type, RESULT["FailingRun"]))
        result = 1
    return result


class ParserTestCase(unittest.TestCase):
    store = "default"
    path = "store"
    slow = True

    @classmethod
    def setUpClass(cls) -> None:
        cls.RDF_setting = RDF._fail
        RDF._fail = True

    @classmethod
    def tearDownClass(cls) -> None:
        RDF._fail = cls.RDF_setting

    def setUp(self):
        self.manifest = manifest = Graph(store=self.store)
        manifest.open(self.path)
        manifest.load(
            cached_file("http://www.w3.org/2000/10/rdf-tests/rdfcore/Manifest.rdf")
        )

    def tearDown(self):
        self.manifest.close()

    def testNegative(self):
        manifest = self.manifest
        num_failed = total = 0
        negs = list(manifest.subjects(RDF.type, TEST["NegativeParserTest"]))
        negs.sort()
        for neg in negs:
            status = first(manifest.objects(neg, TEST["status"]))
            if status == Literal("APPROVED"):
                result = _testNegative(neg, manifest)
                total += 1
                num_failed += result
        self.assertEqual(num_failed, 0, "Failed: %s of %s." % (num_failed, total))

    def testPositive(self):
        manifest = self.manifest
        uris = list(manifest.subjects(RDF.type, TEST["PositiveParserTest"]))
        uris.sort()
        num_failed = total = 0
        for uri in uris:
            status = first(manifest.objects(uri, TEST["status"]))
            # Failing tests, skipped
            if uri[44:] in skipped:
                status = Literal("Locally DISAPPROVED")
                write("Skipping %s" % uri)
            if status == Literal("APPROVED"):
                result = _testPositive(uri, manifest)
                test = BNode()
                results.add((test, RESULT["test"], uri))
                results.add((test, RESULT["system"], system))
                if not result:
                    results.add((test, RDF.type, RESULT["PassingRun"]))
                else:
                    results.add((test, RDF.type, RESULT["FailingRun"]))
                total += 1
                num_failed += result
        self.assertEqual(num_failed, 0, "Failed: %s of %s." % (num_failed, total))


RESULT = Namespace("http://www.w3.org/2002/03owlt/resultsOntology#")
FOAF = Namespace("http://xmlns.com/foaf/0.1/")


results = Graph()

system = BNode("system")
results.add((system, FOAF["homepage"], URIRef("http://rdflib.net/")))
results.add((system, RDFS.label, Literal("RDFLib")))
results.add((system, RDFS.comment, Literal("")))


if __name__ == "__main__":
    manifest = Graph()
    manifest.load(
        cached_file("http://www.w3.org/2000/10/rdf-tests/rdfcore/Manifest.rdf")
    )
    import sys
    import getopt

    try:
        optlist, args = getopt.getopt(sys.argv[1:], "h:", ["help"])
    except getopt.GetoptError as msg:
        write(msg)
        # usage()

    try:
        argv = sys.argv
        if len(argv) > 1:
            _logger.setLevel(logging.INFO)
            _logger.addHandler(logging.StreamHandler())

        for arg in argv[1:]:
            verbose = 1
            case = URIRef(arg)
            write("Testing: %s" % case)
            if (case, RDF.type, TEST["PositiveParserTest"]) in manifest:
                result = _testPositive(case, manifest)
                write("Positive test %s" % ["PASSED", "FAILED"][result])
            elif (case, RDF.type, TEST["NegativeParserTest"]) in manifest:
                result = _testNegative(case, manifest)
                write("Negative test %s" % ["PASSED", "FAILED"][result])
            else:
                write("%s not ??" % case)

        if len(argv) <= 1:
            unittest.main()
    finally:
        results.serialize("results.rdf")<|MERGE_RESOLUTION|>--- conflicted
+++ resolved
@@ -24,11 +24,7 @@
 
 def write(msg):
     _logger.info(msg + "\n")
-<<<<<<< HEAD
-    # print(msg)
-
-=======
->>>>>>> a21d458e
+
 
 class TestStore(Graph):
     __test__ = False
@@ -140,11 +136,8 @@
 
 
 def _testNegative(uri, manifest):
-<<<<<<< HEAD
-=======
     if verbose:
         write("TESTING: %s" % uri)
->>>>>>> a21d458e
     result = 0  # 1=failed, 0=passed
     inDoc = first(manifest.objects(uri, TEST["inputDocument"]))
     if isinstance(inDoc, BNode):
@@ -167,11 +160,7 @@
         results.add((test, RDF.type, RESULT["PassingRun"]))
         # pass
     else:
-<<<<<<< HEAD
-        write(u"""Failed: '%s'""" % inDoc)
-=======
-        write("""Failed: '%s'""" % uri)
->>>>>>> a21d458e
+        write("""Failed: '%s'""" % inDoc)
         results.add((test, RDF.type, RESULT["FailingRun"]))
         result = 1
     return result
