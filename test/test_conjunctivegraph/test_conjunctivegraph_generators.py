--- conflicted
+++ resolved
@@ -1,19 +1,9 @@
 import os
-<<<<<<< HEAD
-from rdflib import ConjunctiveGraph, URIRef
 from test.data import TEST_DATA_DIR
-
-timblcardn3 = open(os.path.join(TEST_DATA_DIR, "timbl-card.n3")).read()
-=======
 
 from rdflib import ConjunctiveGraph, URIRef
 
-timblcardn3 = open(
-    os.path.join(
-        os.path.dirname(__file__), "..", "consistent_test_data", "timbl-card.n3"
-    )
-).read()
->>>>>>> 6f2c11cd
+timblcardn3 = open(os.path.join(TEST_DATA_DIR, "timbl-card.n3")).read()
 
 
 michel = URIRef("urn:example:michel")
