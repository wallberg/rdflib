import unittest
<<<<<<< HEAD
from contextlib import redirect_stderr
from io import StringIO
from warnings import warn

from rdflib.graph import Graph
from rdflib.namespace import FOAF, RDF, RDFS, SH, DefinedNamespaceMeta
=======
from unittest.case import expectedFailure

from rdflib.graph import Graph
from rdflib.namespace import (
    ClosedNamespace,
    Namespace,
    FOAF,
    RDF,
    RDFS,
    SH,
    DCTERMS,
    URIPattern,
)
>>>>>>> b81eaa4f
from rdflib.term import URIRef


class NamespaceTest(unittest.TestCase):
    def setUp(self):
        self.ns_str = "http://example.com/name/space/"
        self.ns = Namespace(self.ns_str)

    def test_repr(self):
        # NOTE: this assumes ns_str has no characthers that need escaping
        self.assertIn(self.ns_str, f"{self.ns!r}")
        self.assertEqual(self.ns, eval(f"{self.ns!r}"))

    def test_str(self):
        self.assertEqual(self.ns_str, f"{self.ns}")

    def test_member(self):
        self.assertEqual(f"{self.ns_str}a", f"{self.ns.a}")

    def test_dcterms_title(self):
        self.assertEqual(DCTERMS.title, URIRef(DCTERMS + 'title'))

    def test_iri(self):
        prefix = u'http://jörn.loves.encoding.problems/'
        ns = Namespace(prefix)
        self.assertEqual(ns, str(prefix))
        self.assert_(ns[u'jörn'].startswith(ns))


class ClosedNamespaceTest(unittest.TestCase):
    def setUp(self):
        self.ns_str = "http://example.com/name/space/"
        self.ns = ClosedNamespace(self.ns_str, ["a", "b", "c"])

    def test_repr(self):
        # NOTE: this assumes ns_str has no characthers that need escaping
        self.assertIn(self.ns_str, f"{self.ns!r}")

    @expectedFailure
    def test_repr_ef(self):
        """
        This fails because ClosedNamespace repr does not represent the second argument
        """
        self.assertEqual(self.ns, eval(f"{self.ns!r}"))

    def test_str(self):
        self.assertEqual(self.ns_str, f"{self.ns}")

    def test_member(self):
        self.assertEqual(f"{self.ns_str}a", f"{self.ns.a}")

    def test_missing_member(self):
        with self.assertRaises(AttributeError) as context:
            f"{self.ns.missing}"
        self.assertIn("missing", f"{context.exception}")


class URIPatternTest(unittest.TestCase):
    def setUp(self):
        self.pattern_str = "http://example.org/%s/%d/resource"
        self.pattern = URIPattern(self.pattern_str)

    def test_repr(self):
        # NOTE: this assumes pattern_str has no characthers that need escaping
        self.assertIn(self.pattern_str, f"{self.pattern!r}")
        self.assertEqual(self.pattern, eval(f"{self.pattern!r}"))

    def test_format(self):
        self.assertEqual(
            "http://example.org/foo/100/resource", str(self.pattern % ("foo", 100))
        )


class NamespacePrefixTest(unittest.TestCase):
    def test_compute_qname(self):
        """Test sequential assignment of unknown prefixes"""
        g = Graph()
        self.assertEqual(
            g.compute_qname(URIRef("http://foo/bar/baz")),
            ("ns1", URIRef("http://foo/bar/"), "baz"),
        )

        self.assertEqual(
            g.compute_qname(URIRef("http://foo/bar#baz")),
            ("ns2", URIRef("http://foo/bar#"), "baz"),
        )

        # should skip to ns4 when ns3 is already assigned
        g.bind("ns3", URIRef("http://example.org/"))
        self.assertEqual(
            g.compute_qname(URIRef("http://blip/blop")),
            ("ns4", URIRef("http://blip/"), "blop"),
        )

        # should return empty qnames correctly
        self.assertEqual(
            g.compute_qname(URIRef("http://foo/bar/")),
            ("ns1", URIRef("http://foo/bar/"), ""),
        )

        # should compute qnames of URNs correctly as well
        self.assertEqual(
            g.compute_qname(URIRef("urn:ISSN:0167-6423")),
            ("ns5", URIRef("urn:ISSN:"), "0167-6423"),
        )

        self.assertEqual(
            g.compute_qname(URIRef("urn:ISSN:")),
            ("ns5", URIRef("urn:ISSN:"), ""),
        )

        # should compute qnames with parenthesis correctly
        self.assertEqual(
            g.compute_qname(URIRef("http://foo/bar/name_with_(parenthesis)")),
            ("ns1", URIRef("http://foo/bar/"), "name_with_(parenthesis)"),
        )

    def test_reset(self):
        data = (
            "@prefix a: <http://example.org/a> .\n"
            "a: <http://example.org/b> <http://example.org/c> ."
        )
        graph = Graph().parse(data=data, format="turtle")
        for p, n in tuple(graph.namespaces()):
            graph.store._Memory__namespace.pop(p)
            graph.store._Memory__prefix.pop(n)
        graph.namespace_manager.reset()
        self.assertFalse(tuple(graph.namespaces()))
        u = URIRef("http://example.org/a")
        prefix, namespace, name = graph.namespace_manager.compute_qname(
            u, generate=True
        )
        self.assertNotEqual(namespace, u)

    def test_reset_preserve_prefixes(self):
        data = (
            "@prefix a: <http://example.org/a> .\n"
            "a: <http://example.org/b> <http://example.org/c> ."
        )
        graph = Graph().parse(data=data, format="turtle")
        graph.namespace_manager.reset()
        self.assertTrue(tuple(graph.namespaces()))
        u = URIRef("http://example.org/a")
        prefix, namespace, name = graph.namespace_manager.compute_qname(
            u, generate=True
        )
        self.assertEqual(namespace, u)

    def test_n3(self):
        g = Graph()
        g.add(
            (
                URIRef("http://example.com/foo"),
                URIRef("http://example.com/bar"),
                URIRef("http://example.com/baz"),
            )
        )
        n3 = g.serialize(format="n3", encoding='latin-1')
        # Gunnar disagrees that this is right:
        # self.assertTrue("<http://example.com/foo> ns1:bar <http://example.com/baz> ." in n3)
        # as this is much prettier, and ns1 is already defined:
        self.assertTrue(b"ns1:foo ns1:bar ns1:baz ." in n3)

    def test_n32(self):
        # this test not generating prefixes for subjects/objects
        g = Graph()
        g.add(
            (
                URIRef("http://example1.com/foo"),
                URIRef("http://example2.com/bar"),
                URIRef("http://example3.com/baz"),
            )
        )
        n3 = g.serialize(format="n3", encoding="latin-1")

        self.assertTrue(
            b"<http://example1.com/foo> ns1:bar <http://example3.com/baz> ."
            in n3
        )

    def test_closed_namespace(self):
        """Tests terms both in an out of the ClosedNamespace FOAF"""

        def add_not_in_namespace(s):
            return FOAF[s]

        # a non-existent FOAF property
        with self.assertWarnsRegex(UserWarning, 'Code: blah is not defined in namespace FOAF'):
            add_not_in_namespace("blah")

        # a deprecated FOAF property
        add_not_in_namespace('firstName')
        self.assertEqual(
            add_not_in_namespace("firstName"),
            URIRef("http://xmlns.com/foaf/0.1/firstName"),
        )
        warn("DefinedNamespace does not address deprecated properties")

        # a property name within the FOAF namespace
        self.assertEqual(
            FOAF.givenName,
            URIRef("http://xmlns.com/foaf/0.1/givenName"),
        )

        # namescape can be used as str
        self.assertTrue(FOAF.givenName.startswith(FOAF))

    def test_contains_method(self):
        """Tests for Namespace.__contains__() methods."""

        ref = URIRef('http://www.w3.org/ns/shacl#Info')
        self.assertTrue(type(SH) == DefinedNamespaceMeta, f"SH no longer a DefinedNamespaceMeta (instead it is now {type(SH)}, update test.")
        self.assertTrue(ref in SH, "sh:Info not in SH")

        ref = URIRef('http://www.w3.org/2000/01/rdf-schema#label')
        self.assertTrue(ref in RDFS, "ClosedNamespace(RDFS) does not include rdfs:label")
        ref = URIRef('http://www.w3.org/2000/01/rdf-schema#example')
        self.assertFalse(ref in RDFS, "ClosedNamespace(RDFS) includes out-of-ns member rdfs:example")

        ref = URIRef('http://www.w3.org/1999/02/22-rdf-syntax-ns#type')
        self.assertTrue(ref in RDF, "_RDFNamespace does not include rdf:type")<|MERGE_RESOLUTION|>--- conflicted
+++ resolved
@@ -1,26 +1,11 @@
 import unittest
-<<<<<<< HEAD
+from unittest.case import expectedFailure
 from contextlib import redirect_stderr
 from io import StringIO
 from warnings import warn
 
 from rdflib.graph import Graph
 from rdflib.namespace import FOAF, RDF, RDFS, SH, DefinedNamespaceMeta
-=======
-from unittest.case import expectedFailure
-
-from rdflib.graph import Graph
-from rdflib.namespace import (
-    ClosedNamespace,
-    Namespace,
-    FOAF,
-    RDF,
-    RDFS,
-    SH,
-    DCTERMS,
-    URIPattern,
-)
->>>>>>> b81eaa4f
 from rdflib.term import URIRef
 
 
