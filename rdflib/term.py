--- conflicted
+++ resolved
@@ -1,5 +1,4 @@
 """
-
 This module defines the different types of terms. Terms are the kinds of
 objects that can appear in a quoted/asserted triple. This includes those
 that are core to RDF:
@@ -21,13 +20,7 @@
 * Numerical Ranges
 
 """
-<<<<<<< HEAD
-from __future__ import absolute_import
-from __future__ import division
-from __future__ import print_function
 import re
-=======
->>>>>>> 4ed7145a
 
 from fractions import Fraction
 
@@ -457,7 +450,7 @@
     __doc__ = """
     RDF Literal: http://www.w3.org/TR/rdf-concepts/#section-Graph-Literal
 
-    The lexical value of the literal is the unicode object.  
+    The lexical value of the literal is the unicode object.
     The interpreted, datatyped value is available from .value
 
     Language tags must be valid according to :rfc:5646
