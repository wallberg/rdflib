--- conflicted
+++ resolved
@@ -1464,7 +1464,6 @@
 }
 
 
-<<<<<<< HEAD
 _STRING_LITERAL_TYPES = (
     _XSD_STRING,
     _RDF_XMLLITERAL,
@@ -1473,8 +1472,7 @@
     URIRef(_XSD_PFX + 'token')
 )
 
-def _castPythonToLiteral(obj):
-=======
+
 def _py2literal(obj, pType, castFunc, dType):
     if castFunc:
         return castFunc(obj), dType
@@ -1485,7 +1483,6 @@
 
 
 def _castPythonToLiteral(obj, datatype):
->>>>>>> 31fb7071
     """
     Casts a tuple of a python type and a special datatype URI to a tuple of the lexical value and a
     datatype URI (or None)
