"""
This module defines the different types of terms. Terms are the kinds of
objects that can appear in a quoted/asserted triple. This includes those 
that are core to RDF:

* Blank Nodes
* URI References
* Literals (which consist of a literal value,datatype and language tag)

Those that extend the RDF model into N3:

* Formulae
* Universal Quantifications (Variables)

And those that are primarily for matching against 'Nodes' in the underlying Graph:

* REGEX Expressions
* Date Ranges
* Numerical Ranges

"""

__all__ = [
    'bind',
    
    'Node',
    'Identifier',

    'URIRef',
    'BNode',
    'Literal',

    'Variable',
    'Statement',
    ]

import logging
import warnings

_LOGGER = logging.getLogger(__name__)

import base64

from urlparse import urlparse, urljoin, urldefrag
from datetime import date, time, datetime
from isodate import parse_time, parse_date, parse_datetime
from re import sub



try:
    from hashlib import md5
except ImportError:
    from md5 import md5

import py3compat
b = py3compat.b

class Node(object):
    """
    A Node in the Graph.
    """

    __slots__ = ()


class Identifier(Node, unicode): # we allow Identifiers to be Nodes in our Graph
    """
    See http://www.w3.org/2002/07/rdf-identifer-terminology/
    regarding choice of terminology.
    """

    __slots__ = ()

    def __new__(cls, value):
        return unicode.__new__(cls, value)


class URIRef(Identifier):
    """
    RDF URI Reference: http://www.w3.org/TR/rdf-concepts/#section-Graph-URIref
    """

    __slots__ = ()

    def __new__(cls, value, base=None):
        if base is not None:
            ends_in_hash = value.endswith("#")
            value = urljoin(base, value, allow_fragments=1)
            if ends_in_hash:
                if not value.endswith("#"):
                    value += "#"
        #if normalize and value and value != normalize("NFC", value):
        #    raise Error("value must be in NFC normalized form.")
        try:
            rt = unicode.__new__(cls, value)
        except UnicodeDecodeError:
            rt = unicode.__new__(cls, value, 'utf-8')
        return rt

    def toPython(self):
        return unicode(self)

    def n3(self):
        return "<%s>" % self

    def concrete(self):
        warnings.warn("URIRef.concrete is deprecated.", category=DeprecationWarning, stacklevel=2)
        if "#" in self:
            return URIRef("/".join(self.rsplit("#", 1)))
        else:
            return self

    def abstract(self):
        warnings.warn("URIRef.abstract is deprecated.", category=DeprecationWarning, stacklevel=2)
        if "#" not in self:
            scheme, netloc, path, params, query, fragment = urlparse(self)
            if path:
                return URIRef("#".join(self.rsplit("/", 1)))
            else:
                if not self.endswith("#"):
                    return URIRef("%s#" % self)
                else:
                    return self
        else:
            return self


    def defrag(self):
        if "#" in self:
            url, frag = urldefrag(self)
            return URIRef(url)
        else:
            return self

    def __reduce__(self):
        return (URIRef, (unicode(self),))

    def __getnewargs__(self):
        return (unicode(self), )


    def __ne__(self, other):
        return not self.__eq__(other)

    def __eq__(self, other):
        if isinstance(other, URIRef):
            return unicode(self)==unicode(other)
        else:
            return False
    
    def __hash__(self):
        return hash(URIRef) ^ hash(unicode(self))

    if not py3compat.PY3:
        def __str__(self):
            return self.encode()

    def __repr__(self):
        if self.__class__ is URIRef:
            clsName = "rdflib.term.URIRef"
        else:
            clsName = self.__class__.__name__

        return """%s(%s)""" % (clsName, super(URIRef,self).__repr__())
        

    def md5_term_hash(self):
        """a string of hex that will be the same for two URIRefs that
        are the same. It is not a suitable unique id.

        Supported for backwards compatibility; new code should
        probably just use __hash__
        """
        d = md5(self.encode())
        d.update(b("U"))
        return d.hexdigest()


def _unique_id():
    # Used to read: """Create a (hopefully) unique prefix"""
    # now retained merely to leave interal API unchanged.
    # From BNode.__new__() below ...
    # 
    # acceptable bnode value range for RDF/XML needs to be
    # something that can be serialzed as a nodeID for N3
    # 
    # BNode identifiers must be valid NCNames" _:[A-Za-z][A-Za-z0-9]*
    # http://www.w3.org/TR/2004/REC-rdf-testcases-20040210/#nodeID
    return "N" # ensure that id starts with a letter


# Adapted from http://icodesnip.com/snippet/python/simple-universally-unique-id-uuid-or-guid
def bnode_uuid():
    """
    Generates a uuid on behalf of Python 2.4
    """
    import os
    import random
    import socket
    from time import time
    from binascii import hexlify

    pid = [None]

    try:
        ip = socket.gethostbyname(socket.gethostname())
        ip = long(ip.replace('.', '999').replace(':', '999'))
    except:
        # if we can't get a network address, just imagine one
        ip = long(random.random() * 100000000000000000L)

    def _generator():
        if os.getpid() != pid[0]:
            # Process might have been forked (issue 200), must reseed random:
            try:
                preseed = long(hexlify(os.urandom(16)), 16)
            except NotImplementedError:
                preseed = 0
            seed = long(str(preseed) + str(os.getpid())
                        + str(long(time() * 1000000)) + str(ip))
            random.seed(seed)
            pid[0] = os.getpid()

        t = long(time() * 1000.0)
        r = long(random.random() * 100000000000000000L)
        data = str(t) + ' ' + str(r) + ' ' + str(ip)
        return md5(data).hexdigest()

    return _generator


def uuid4_ncname():
    """
    Generates UUID4-based but ncname-compliant identifiers.
    """
    from uuid import uuid4

    def _generator():
        return uuid4().hex

    return _generator


def _serial_number_generator():
    import sys
    if sys.version_info[:2] < (2, 5):
        return bnode_uuid()
    else:
        return uuid4_ncname()


class BNode(Identifier):
    """
    Blank Node: http://www.w3.org/TR/rdf-concepts/#section-blank-nodes    

    """
    __slots__ = ()


    def __new__(cls, value=None, 
                _sn_gen=_serial_number_generator(), _prefix=_unique_id()):
        """
        # only store implementations should pass in a value
        """
        if value==None:
            # so that BNode values do not
            # collide with ones created with a different instance of this module
            # at some other time.
            node_id = _sn_gen()
            value = "%s%s" % (_prefix, node_id)
        else:
            # TODO: check that value falls within acceptable bnode value range
            # for RDF/XML needs to be something that can be serialzed
            # as a nodeID for N3 ??  Unless we require these
            # constraints be enforced elsewhere?
            pass # assert is_ncname(unicode(value)), "BNode identifiers
                 # must be valid NCNames" _:[A-Za-z][A-Za-z0-9]*
                 # http://www.w3.org/TR/2004/REC-rdf-testcases-20040210/#nodeID
        return Identifier.__new__(cls, value)

    def toPython(self):
        return unicode(self)

    def n3(self):
        return "_:%s" % self

    def __getnewargs__(self):
        return (unicode(self), )

    def __reduce__(self):
        return (BNode, (unicode(self),))

    def __ne__(self, other):
        return not self.__eq__(other)

    def __eq__(self, other):
        """
        >>> BNode("foo")==None
        False
        >>> BNode("foo")==URIRef("foo")
        False
        >>> URIRef("foo")==BNode("foo")
        False
        >>> BNode("foo")!=URIRef("foo")
        True
        >>> URIRef("foo")!=BNode("foo")
        True
        """
        if isinstance(other, BNode):
            return unicode(self)==unicode(other)
        else:
            return False
    
    def __hash__(self):
        return hash(BNode) ^ hash(unicode(self))

    if not py3compat.PY3:
        def __str__(self):
            return self.encode()

    def __repr__(self):
        if self.__class__ is BNode:
            clsName = "rdflib.term.BNode"
        else:
            clsName = self.__class__.__name__
        return """%s('%s')""" % (clsName, str(self))

    def md5_term_hash(self):
        """a string of hex that will be the same for two BNodes that
        are the same. It is not a suitable unique id.

        Supported for backwards compatibility; new code should
        probably just use __hash__
        """
        d = md5(self.encode())
        d.update(b("B"))
        return d.hexdigest()


class Literal(Identifier):
    doc = """
    RDF Literal: http://www.w3.org/TR/rdf-concepts/#section-Graph-Literal

<<<<<<< HEAD
    The lexical value of the literal is the unicode object
    The interpreted, datatyped value is available from .value

    Equality and hashing of Literals are done based on the lexical form, i.e.:

    >>> from rdflib.namespace import XSD

    >>> Literal('01')!=Literal('1') # clear - strings differ
    True
  
    but also: 
    >>> Literal('01', datatype=XSD.integer)!=Literal('1', datatype=XSD.integer) 
    True

    Value based comparison is possible:
    >>> Literal('01', datatype=XSD.integer).value==Literal('1', datatype=XSD.integer).value
    True

    GT/LT Comparisons are done by language, then by datatype, and finally 
    by lexical representations. Comparisons with non-literals is done by type

=======
    >>> from rdflib import Literal, XSD
>>>>>>> 9fb30e52
    >>> Literal(1).toPython()
    1%(L)s
    >>> Literal("adsf") > 1
    True
    >>> lit2006 = Literal('2006-01-01',datatype=XSD.date)
    >>> lit2006.toPython()
    datetime.date(2006, 1, 1)
    >>> lit2006 < Literal('2007-01-01',datatype=XSD.date)
    True
    >>> Literal(datetime.utcnow()).datatype
    rdflib.term.URIRef(%(u)s'http://www.w3.org/2001/XMLSchema#dateTime')
    >>> oneInt     = Literal(1)
    >>> twoInt     = Literal(2)
    >>> twoInt < oneInt
    False
    >>> Literal('1') < Literal(1)
    True
    >>> Literal('1') < Literal('1')
    False
    >>> Literal(1) < Literal('1')
    False
    >>> Literal(1) > Literal('1')
    True
    >>> Literal(1) > Literal(2.0)
    True
    >>> Literal(1) < URIRef('foo')
    False
    >>> Literal(1) < 2.0
    False
    >>> Literal(1) < object
    False
    >>> lit2006 < "2007"
    False
    >>> "2005" < lit2006
    True
    >>> x = Literal("2", datatype=XSD.integer)
    >>> x
    rdflib.term.Literal(%(u)s'2', datatype=rdflib.term.URIRef(%(u)s'http://www.w3.org/2001/XMLSchema#integer'))
    >>> Literal(x) == x
    True
    >>> x = Literal("cake", lang="en")
    >>> x
    rdflib.term.Literal(%(u)s'cake', lang='en')
    >>> Literal(x) == x
    True
    """
    __doc__ = py3compat.format_doctest_out(doc)

    __slots__ = ("language", "datatype", "value")

    def __new__(cls, lexical_or_value, lang=None, datatype=None):
        if lang is not None and datatype is not None:
            raise TypeError("A Literal can only have one of lang or datatype, "
               "per http://www.w3.org/TR/rdf-concepts/#section-Graph-Literal")
<<<<<<< HEAD
        value=None
        if isinstance(lexical_or_value, Literal): # create from another Literal instance
            datatype=datatype or lexical_or_value.datatype
            lang=lang or lexical_or_value.language
            value=lexical_or_value.value
=======

        if isinstance(value, Literal): # create from another Literal instance
            datatype=datatype or value.datatype
            lang=lang or value.language
>>>>>>> 9fb30e52

        if datatype:
            lang = None
            value = None # set later by toCompareValue
        else:
            _value, datatype = _castPythonToLiteral(lexical_or_value)
            value = _value or lexical_or_value
            if datatype==_XSD_BOOLEAN: # Upper-case True is not in XSD lexical space
                lexical_or_value=str(lexical_or_value).lower()
            if datatype:
                lang = None

        if datatype:
            datatype = URIRef(datatype)
        if py3compat.PY3 and isinstance(lexical_or_value, bytes):
            lexical_or_value = lexical_or_value.decode('utf-8')
        try:
            inst = unicode.__new__(cls, lexical_or_value)
        except UnicodeDecodeError:
            inst = unicode.__new__(cls, lexical_or_value, 'utf-8')

        inst.language = lang
        inst.datatype = datatype
        inst.value = value or inst._toCompareValue()
        return inst

    @py3compat.format_doctest_out
    def normalize(self): 
        """
        Returns a new literal with a normalised lexical representation 
        of this literal
        >>> from rdflib import XSD
        >>> Literal("01", datatype=XSD.integer).normalize()
        rdflib.term.Literal(%(u)s'1', datatype=rdflib.term.URIRef(%(u)s'http://www.w3.org/2001/XMLSchema#integer'))
        """

        return Literal(self.value,datatype=self.datatype, lang=self.language)

    def __reduce__(self):
        return (Literal, (unicode(self), self.language, self.datatype),)

    def __getstate__(self):
        return (None, dict(language=self.language, datatype=self.datatype))

    def __setstate__(self, arg):
        _, d = arg
        self.language = d["language"]
        self.datatype = d["datatype"]

    @py3compat.format_doctest_out
    def __add__(self, val):
        """
        >>> Literal(1) + 1
        2%(L)s
        >>> Literal("1") + "1"
        rdflib.term.Literal(%(u)s'11')
        """

        py = self.toPython()
        if isinstance(py, Literal):
            s = super(Literal, self).__add__(val)
            return Literal(s, self.language, self.datatype)
        else:
            return py + val

    @py3compat.format_doctest_out
    def __neg__(self):
        """
        >>> (- Literal(1))
        -1%(L)s
        >>> (- Literal(10.5))
        -10.5
        >>> from rdflib.namespace import XSD
        >>> (- Literal("1", datatype=XSD['integer']))
        -1%(L)s
        
        Not working:
        #>>> (- Literal("1"))
        #Traceback (most recent call last):
        #  File "<stdin>", line 1, in <module>
        #TypeError: Not a number; rdflib.term.Literal(u'1')
        >>> 
        """

        py = self.toPython()
        try:
            return py.__neg__()
        except Exception, e:
            raise TypeError("Not a number; %s" % repr(self))

    @py3compat.format_doctest_out
    def __pos__(self):
        """
        >>> (+ Literal(1))
        1%(L)s
        >>> (+ Literal(-1))
        -1%(L)s
        >>> from rdflib.namespace import XSD
        >>> (+ Literal("-1", datatype=XSD['integer']))
        -1%(L)s
        
        Not working in Python 3:
        #>>> (+ Literal("1"))
        #Traceback (most recent call last):
        #  File "<stdin>", line 1, in <module>
        #TypeError: Not a number; rdflib.term.Literal(u'1')
        """
        py = self.toPython()
        try:
            return py.__pos__()
        except Exception, e:
            raise TypeError("Not a number; %s" % repr(self))

    @py3compat.format_doctest_out
    def __abs__(self):
        """
        >>> abs(Literal(-1))
        1%(L)s
        >>> from rdflib.namespace import XSD
        >>> abs( Literal("-1", datatype=XSD['integer']))
        1%(L)s
        
        Not working in Python 3:
        #>>> abs(Literal("1"))
        #Traceback (most recent call last):
        #  File "<stdin>", line 1, in <module>
        #TypeError: Not a number; rdflib.term.Literal(u'1')
        """
        py = self.toPython()
        try:
            return py.__abs__()
        except Exception, e:
            raise TypeError("Not a number; %s" % repr(self))

    @py3compat.format_doctest_out
    def __invert__(self):
        """
        >>> ~(Literal(-1))
        0%(L)s
        >>> from rdflib.namespace import XSD
        >>> ~( Literal("-1", datatype=XSD['integer']))
        0%(L)s
        
        Not working:
        #>>> ~(Literal("1"))
        #Traceback (most recent call last):
        #  File "<stdin>", line 1, in <module>
        #TypeError: Not a number; rdflib.term.Literal(u'1')
        >>> 
        """
        py = self.toPython()
        try:
            return py.__invert__()
        except Exception:
            raise TypeError("Not a number; %s" % repr(self))

    @py3compat.format_doctest_out
    def __lt__(self, other):
        """
        >>> from rdflib.namespace import XSD
        >>> Literal("YXNkZg==", datatype=XSD['base64Binary']) < "foo"
<<<<<<< HEAD
        False
        >>> u"\xfe" < Literal(u"foo")
        True
        >>> Literal(base64.encodestring(u"\xfe".encode("utf-8")), datatype=URIRef("http://www.w3.org/2001/XMLSchema#base64Binary")) < u"foo"
=======
        True
        >>> %(u)s"\xfe" < Literal(%(u)s"foo")
        False
        >>> Literal(base64.encodestring(%(u)s"\xfe".encode("utf-8")), datatype=URIRef("http://www.w3.org/2001/XMLSchema#base64Binary")) < %(u)s"foo"
>>>>>>> 9fb30e52
        False
        """

        if other is None:
            return False # Nothing is less than None
        if isinstance(other, Literal):
            r=cmp(self.language, other.language)
            if r: return r<0
            r=cmp(self.datatype, other.datatype)
            if r: return r<0

            return unicode.__lt__(self, other)
        else: 
            return Literal<type(other)

    def __le__(self, other):
        """
        >>> from rdflib.namespace import XSD
        >>> Literal('2007-01-01T10:00:00', datatype=XSD.dateTime) <= Literal('2007-01-01T10:00:00', datatype=XSD.dateTime)
        True
        """
        if other is None:
            return False
        if self==other:
            return True
        else:
            return self < other

    def __gt__(self, other):
        """
        Literals compare by value if datatype and lang match
        >>> Literal(1)>Literal(2)
        False
        >>> Literal(1)>Literal("2")
        True
        >>> Literal(1)>2
        True
        >>> 2>Literal(1)
        False
        >>> Literal(1)<2
        False
        >>> 2<Literal(1)
        True
        
        >>> Literal(1.2)>Literal(1.1)
        True
        >>> Literal("a")<Literal("b")
        True
        >>> Literal("a", lang="en")<Literal("b")
        False
        """
        if other is None:
            return True # Everything is greater than None
        if isinstance(other, Literal):
            r=cmp(self.language, other.language)
            if r: return r>0
            r=cmp(self.datatype, other.datatype)
            if r: return r>0
            
            return unicode.__gt__(self, other)
        else: 
            return Literal>type(other)

    def __ge__(self, other):
        if other is None:
            return False
        if self==other:
            return True
        else:
            return self > other

    def __ne__(self, other):
        """
        Overriden to ensure property result for comparisons with None via !=.
        Routes all other such != and <> comparisons to __eq__

        >>> Literal('') != None
        True
        >>> Literal('2') != Literal('2')
        False

        """
        return not self.__eq__(other)

    def __hash__(self):
        """
        >>> from rdflib.namespace import XSD
        >>> a = {Literal('1', datatype=XSD.integer):'one'}
        >>> Literal('1', datatype=XSD.double) in a
        False

        
        "Called for the key object for dictionary operations, 
        and by the built-in function hash(). Should return 
        a 32-bit integer usable as a hash value for 
        dictionary operations. The only required property 
        is that objects which compare equal have the same 
        hash value; it is advised to somehow mix together 
        (e.g., using exclusive or) the hash values for the 
        components of the object that also play a part in 
        comparison of objects." -- 3.4.1 Basic customization (Python)

        "Two literals are equal if and only if all of the following hold:
        * The strings of the two lexical forms compare equal, character by character.
        * Either both or neither have language tags.
        * The language tags, if any, compare equal.
        * Either both or neither have datatype URIs.
        * The two datatype URIs, if any, compare equal, character by character."
        -- 6.5.1 Literal Equality (RDF: Concepts and Abstract Syntax)

        """
        
        return Identifier.__hash__(self) ^ hash(self.language) ^ hash(self.datatype)

    @py3compat.format_doctest_out
    def __eq__(self, other):
        """
        >>> f = URIRef("foo")
        >>> f is None or f == ''
        False
        >>> Literal("1", datatype=URIRef("foo")) == Literal("1", datatype=URIRef("foo"))
        True
        >>> Literal("1", datatype=URIRef("foo")) == Literal("2", datatype=URIRef("foo"))
        False
        >>> Literal("1", datatype=URIRef("foo")) == "asdf"
        False
        >>> from rdflib.namespace import XSD
        >>> Literal('2007-01-01', datatype=XSD.date) == Literal('2007-01-01', datatype=XSD.date)
        True
        >>> Literal('2007-01-01', datatype=XSD.date) == date(2007, 1, 1)
        True
        >>> oneInt     = Literal(1)
        >>> oneNoDtype = Literal('1')
        >>> oneInt == oneNoDtype
        False
        >>> Literal("1", datatype=XSD['string']) == Literal("1", datatype=XSD['string'])
        True
        >>> Literal("one", lang="en") == Literal("one", lang="en")
        True
        >>> Literal("hast", lang='en') == Literal("hast", lang='de')
        False
        >>> oneInt == Literal(1)
        True
        >>> oneFloat   = Literal(1.0)
        >>> oneInt == oneFloat
        False
        >>> oneInt == 1
        True
        >>> Literal("1", datatype=XSD.integer) == Literal(1)
        True
        >>> Literal("1", datatype=XSD.integer) == Literal("01", datatype=XSD.integer)
        False
        """
        if other is None:
            return False
        if isinstance(other, Literal):
            return unicode.__eq__(self, other) \
                and self.datatype==other.datatype \
                and self.language==other.language
        elif isinstance(other, basestring):
            return unicode(self) == other
        else:
            return self.value == other

    @py3compat.format_doctest_out
    def n3(self):
        r'''
        Returns a representation in the N3 format.

        Examples::

            >>> Literal("foo").n3()
            %(u)s'"foo"'

        Strings with newlines or triple-quotes::

            >>> Literal("foo\nbar").n3()
            %(u)s'"""foo\nbar"""'

            >>> Literal("''\'").n3()
            %(u)s'"\'\'\'"'

            >>> Literal('"""').n3()
            %(u)s'"\\"\\"\\""'

        Language::

            >>> Literal("hello", lang="en").n3()
            %(u)s'"hello"@en'

        Datatypes::

            >>> Literal(1).n3()
            %(u)s'"1"^^<http://www.w3.org/2001/XMLSchema#integer>'

            >>> Literal(1, lang="en").n3()
            %(u)s'"1"^^<http://www.w3.org/2001/XMLSchema#integer>'

            >>> Literal(1.0).n3()
            %(u)s'"1.0"^^<http://www.w3.org/2001/XMLSchema#double>'

        Datatype and language isn't allowed (datatype takes precedence)::

            >>> Literal(True).n3()
            %(u)s'"true"^^<http://www.w3.org/2001/XMLSchema#boolean>'

        Custom datatype::

            >>> footype = URIRef("http://example.org/ns#foo")
            >>> Literal("1", datatype=footype).n3()
            %(u)s'"1"^^<http://example.org/ns#foo>'

        '''
        return self._literal_n3()

    @py3compat.format_doctest_out
    def _literal_n3(self, use_plain=False, qname_callback=None):
        '''
        Using plain literal (shorthand) output::
            >>> from rdflib.namespace import XSD

            >>> Literal(1)._literal_n3(use_plain=True)
            %(u)s'1'

            >>> Literal(1.0)._literal_n3(use_plain=True)
            %(u)s'1e+00'

            >>> Literal(1.0, datatype=XSD.decimal)._literal_n3(use_plain=True)
            %(u)s'1.0'

            >>> Literal(1.0, datatype=XSD.float)._literal_n3(use_plain=True)
            %(u)s'"1.0"^^<http://www.w3.org/2001/XMLSchema#float>'

            >>> Literal("foo", datatype=XSD.string)._literal_n3(
            ...         use_plain=True)
            %(u)s'"foo"^^<http://www.w3.org/2001/XMLSchema#string>'

            >>> Literal(True)._literal_n3(use_plain=True)
            %(u)s'true'

            >>> Literal(False)._literal_n3(use_plain=True)
            %(u)s'false'

            >>> Literal(1.91)._literal_n3(use_plain=True)
            %(u)s'1.91e+00'

            Only limited precision available for floats:
            >>> Literal(0.123456789)._literal_n3(use_plain=True)
            %(u)s'1.234568e-01'

            >>> Literal('0.123456789', datatype=XSD.decimal)._literal_n3(use_plain=True)
            %(u)s'0.123456789'

        Using callback for datatype QNames::

            >>> Literal(1)._literal_n3(
            ...         qname_callback=lambda uri: "xsd:integer")
            %(u)s'"1"^^xsd:integer'

        '''
        if use_plain and self.datatype in _PLAIN_LITERAL_TYPES:
            try:
                self.toPython() # check validity
                # this is a bit of a mess - 
                # in py >=2.6 the string.format function makes this easier
                # we try to produce "pretty" output
                if self.datatype == _XSD_DOUBLE: 
                    return sub("\\.?0*e","e", u'%e' % float(self))
                elif self.datatype == _XSD_DECIMAL:
<<<<<<< HEAD
                    return sub("0*$","0",u'%f' % float(self))
                elif self.datatype == _XSD_BOOLEAN: 
                    return (u'%s'%self).lower()
=======
                    return unicode(self._cmp_value)
>>>>>>> 9fb30e52
                else:
                    return u'%s' % self
            except ValueError:
                pass # if it's in, we let it out?

        encoded = self._quote_encode()

        datatype = self.datatype
        quoted_dt = None
        if datatype:
            if qname_callback:
                quoted_dt = qname_callback(datatype)
            if not quoted_dt:
                quoted_dt = "<%s>" % datatype

        language = self.language
        if language:
            if datatype:
                # TODO: this isn't valid RDF (it's datatype XOR language)
                return '%s@%s^^%s' % (encoded, language, quoted_dt)
            return '%s@%s' % (encoded, language)
        elif datatype:
            return '%s^^%s' % (encoded, quoted_dt)
        else:
            return '%s' % encoded

    def _quote_encode(self):
        # This simpler encoding doesn't work; a newline gets encoded as "\\n",
        # which is ok in sourcecode, but we want "\n".
        #encoded = self.encode('unicode-escape').replace(
        #        '\\', '\\\\').replace('"','\\"')
        #encoded = self.replace.replace('\\', '\\\\').replace('"','\\"')

        # NOTE: Could in theory chose quotes based on quotes appearing in the
        # string, i.e. '"' and "'", but N3/turtle doesn't allow "'"(?).

        if "\n" in self:
            # Triple quote this string.
            encoded = self.replace('\\', '\\\\')
            if '"""' in self:
                # is this ok?
                encoded = encoded.replace('"""','\\"\\"\\"')
            return '"""%s"""' % encoded.replace('\r','\\r')
        else:
            return '"%s"' % self.replace('\n','\\n').replace('\\', '\\\\'
                            ).replace('"', '\\"').replace('\r','\\r')

    if not py3compat.PY3:
        def __str__(self):
            return self.encode()

    def __repr__(self):
        args = [super(Literal, self).__repr__()]
        if self.language is not None:
            args.append("lang=%s" % repr(self.language))
        if self.datatype is not None:
            args.append("datatype=%s" % repr(self.datatype))
        if self.__class__ == Literal:
            clsName = "rdflib.term.Literal"
        else:
            clsName = self.__class__.__name__
        return """%s(%s)""" % (clsName, ", ".join(args))

    def toPython(self):
        """
        Returns an appropriate python datatype derived from this RDF Literal
        """
        convFunc = _toPythonMapping.get(self.datatype, None)

        if convFunc:
            rt = convFunc(self)
        else:
            rt = self
        return rt

    def _toCompareValue(self):
        try:
            rt = self.toPython()
        except Exception, e:
            _LOGGER.warning("could not convert %s to a Python datatype" % 
                            repr(self))
            rt = self

        if rt is self:
            if self.language is None and self.datatype is None:
                return unicode(rt)
            else:
                return (unicode(rt), rt.datatype, rt.language)
        return rt

    def md5_term_hash(self):
        """a string of hex that will be the same for two Literals that
        are the same. It is not a suitable unique id.

        Supported for backwards compatibility; new code should
        probably just use __hash__
        """
        d = md5(self.encode())
        d.update(b("L"))
        return d.hexdigest()



_XSD_PFX = 'http://www.w3.org/2001/XMLSchema#'

_XSD_FLOAT = URIRef(_XSD_PFX+'float')
_XSD_DOUBLE = URIRef(_XSD_PFX+'double')
_XSD_DECIMAL = URIRef(_XSD_PFX+'decimal')
_XSD_BOOLEAN = URIRef(_XSD_PFX+'boolean')


_PLAIN_LITERAL_TYPES = (
    URIRef(_XSD_PFX+'integer'),
    _XSD_BOOLEAN,
    _XSD_DOUBLE,
    _XSD_DECIMAL,
)


def _castPythonToLiteral(obj):
    """
    Casts a python datatype to a tuple of the lexical value and a
    datatype URI (or None)
    """
    for pType,(castFunc,dType) in _PythonToXSD:
        if isinstance(obj, pType):
            if castFunc:
                return castFunc(obj), dType
            elif dType:
                return obj, dType
            else:
                return obj, None
    return obj, None # TODO: is this right for the fall through case?

from decimal import Decimal

# Mappings from Python types to XSD datatypes and back (burrowed from sparta)
# datetime instances are also instances of date... so we need to order these.

# SPARQL/Turtle/N3 has shortcuts for int, double, decimal 
# python has only float - to be in tune with sparql/n3/turtle
# we default to XSD.double for float literals

_PythonToXSD = [
    (basestring, (None, None)),
    (float     , (None, URIRef(_XSD_PFX+'double'))),
    (bool      , (lambda i:str(i).lower(), URIRef(_XSD_PFX+'boolean'))),
    (int       , (None, URIRef(_XSD_PFX+'integer'))),
    (long      , (None, URIRef(_XSD_PFX+'integer'))),
    (Decimal   , (None, URIRef(_XSD_PFX+'decimal'))),
    (datetime  , (lambda i:i.isoformat(), URIRef(_XSD_PFX+'dateTime'))),
    (date      , (lambda i:i.isoformat(), URIRef(_XSD_PFX+'date'))),
    (time      , (lambda i:i.isoformat(), URIRef(_XSD_PFX+'time'))),
]

XSDToPython = {
    URIRef(_XSD_PFX+'time')               : parse_time,
    URIRef(_XSD_PFX+'date')               : parse_date,
    URIRef(_XSD_PFX+'dateTime')           : parse_datetime,
    URIRef(_XSD_PFX+'string')             : None,
    URIRef(_XSD_PFX+'normalizedString')   : None,
    URIRef(_XSD_PFX+'token')              : None,
    URIRef(_XSD_PFX+'language')           : None,
    URIRef(_XSD_PFX+'boolean')            : lambda i:i.lower() in ['1','true'],
    URIRef(_XSD_PFX+'decimal')            : Decimal,
    URIRef(_XSD_PFX+'integer')            : long,
    URIRef(_XSD_PFX+'nonPositiveInteger') : int,
    URIRef(_XSD_PFX+'long')               : long,
    URIRef(_XSD_PFX+'nonNegativeInteger') : int,
    URIRef(_XSD_PFX+'negativeInteger')    : int,
    URIRef(_XSD_PFX+'int')                : long,
    URIRef(_XSD_PFX+'unsignedLong')       : long,
    URIRef(_XSD_PFX+'positiveInteger')    : int,
    URIRef(_XSD_PFX+'short')              : int,
    URIRef(_XSD_PFX+'unsignedInt')        : long,
    URIRef(_XSD_PFX+'byte')               : int,
    URIRef(_XSD_PFX+'unsignedShort')      : int,
    URIRef(_XSD_PFX+'unsignedByte')       : int,
    URIRef(_XSD_PFX+'float')              : float,
    URIRef(_XSD_PFX+'double')             : float,
    URIRef(_XSD_PFX+'base64Binary')       : lambda s: base64.b64decode(py3compat.b(s)),
    URIRef(_XSD_PFX+'anyURI')             : None,
}

_toPythonMapping = {}
_toPythonMapping.update(XSDToPython)

def bind(datatype, conversion_function):
    """
    bind a datatype to a function for converting it into a Python
    instance.
    """
    if datatype in _toPythonMapping:
        _LOGGER.warning("datatype '%s' was already bound. Rebinding." % 
                        datatype)
    _toPythonMapping[datatype] = conversion_function



class Variable(Identifier):
    """
    """
    __slots__ = ()
    def __new__(cls, value):
        if len(value)==0: raise Exception("Attempted to create variable with empty string as name!")
        if value[0]=='?':
            value=value[1:]
        return unicode.__new__(cls, value)

    def __repr__(self):
        return self.n3()

    def toPython(self):
        return "?%s" % self

    def n3(self):
        return "?%s" % self

    def __reduce__(self):
        return (Variable, (unicode(self),))

    def md5_term_hash(self):
        """a string of hex that will be the same for two Variables that
        are the same. It is not a suitable unique id.

        Supported for backwards compatibility; new code should
        probably just use __hash__
        """
        d = md5(self.encode())
        d.update(b("V"))
        return d.hexdigest()


class Statement(Node, tuple):

    def __new__(cls, (subject, predicate, object), context):
        warnings.warn("Class Statement is deprecated.", category=DeprecationWarning, stacklevel=2)
        return tuple.__new__(cls, ((subject, predicate, object), context))

    def __reduce__(self):
        return (Statement, (self[0], self[1]))

    def toPython(self):
        return (self[0], self[1])


if __name__ == '__main__':
    import doctest
    doctest.testmod()
<|MERGE_RESOLUTION|>--- conflicted
+++ resolved
@@ -342,7 +342,6 @@
     doc = """
     RDF Literal: http://www.w3.org/TR/rdf-concepts/#section-Graph-Literal
 
-<<<<<<< HEAD
     The lexical value of the literal is the unicode object
     The interpreted, datatyped value is available from .value
 
@@ -364,9 +363,7 @@
     GT/LT Comparisons are done by language, then by datatype, and finally 
     by lexical representations. Comparisons with non-literals is done by type
 
-=======
     >>> from rdflib import Literal, XSD
->>>>>>> 9fb30e52
     >>> Literal(1).toPython()
     1%(L)s
     >>> Literal("adsf") > 1
@@ -421,18 +418,12 @@
         if lang is not None and datatype is not None:
             raise TypeError("A Literal can only have one of lang or datatype, "
                "per http://www.w3.org/TR/rdf-concepts/#section-Graph-Literal")
-<<<<<<< HEAD
+
         value=None
         if isinstance(lexical_or_value, Literal): # create from another Literal instance
             datatype=datatype or lexical_or_value.datatype
             lang=lang or lexical_or_value.language
             value=lexical_or_value.value
-=======
-
-        if isinstance(value, Literal): # create from another Literal instance
-            datatype=datatype or value.datatype
-            lang=lang or value.language
->>>>>>> 9fb30e52
 
         if datatype:
             lang = None
@@ -594,17 +585,10 @@
         """
         >>> from rdflib.namespace import XSD
         >>> Literal("YXNkZg==", datatype=XSD['base64Binary']) < "foo"
-<<<<<<< HEAD
         False
         >>> u"\xfe" < Literal(u"foo")
         True
         >>> Literal(base64.encodestring(u"\xfe".encode("utf-8")), datatype=URIRef("http://www.w3.org/2001/XMLSchema#base64Binary")) < u"foo"
-=======
-        True
-        >>> %(u)s"\xfe" < Literal(%(u)s"foo")
-        False
-        >>> Literal(base64.encodestring(%(u)s"\xfe".encode("utf-8")), datatype=URIRef("http://www.w3.org/2001/XMLSchema#base64Binary")) < %(u)s"foo"
->>>>>>> 9fb30e52
         False
         """
 
@@ -874,13 +858,9 @@
                 if self.datatype == _XSD_DOUBLE: 
                     return sub("\\.?0*e","e", u'%e' % float(self))
                 elif self.datatype == _XSD_DECIMAL:
-<<<<<<< HEAD
                     return sub("0*$","0",u'%f' % float(self))
                 elif self.datatype == _XSD_BOOLEAN: 
                     return (u'%s'%self).lower()
-=======
-                    return unicode(self._cmp_value)
->>>>>>> 9fb30e52
                 else:
                     return u'%s' % self
             except ValueError:
