from rdflib.plugins.serializers.xmlwriter import XMLWriter

from rdflib.namespace import Namespace, RDF, RDFS  # , split_uri
from rdflib.plugins.parsers.RDFVOC import RDFVOC

from rdflib.term import URIRef, Literal, BNode
from rdflib.util import first, more_than
from rdflib.collection import Collection
from rdflib.serializer import Serializer

from xml.sax.saxutils import quoteattr, escape
import xml.dom.minidom

from .xmlwriter import ESCAPE_ENTITIES

__all__ = ["fix", "XMLSerializer", "PrettyXMLSerializer"]


class XMLSerializer(Serializer):
    def __init__(self, store):
        super(XMLSerializer, self).__init__(store)

    def __bindings(self):
        store = self.store
        nm = store.namespace_manager
        bindings = {}

        for predicate in set(store.predicates()):
            prefix, namespace, name = nm.compute_qname_strict(predicate)
            bindings[prefix] = URIRef(namespace)

        RDFNS = URIRef("http://www.w3.org/1999/02/22-rdf-syntax-ns#")

        if "rdf" in bindings:
            assert bindings["rdf"] == RDFNS
        else:
            bindings["rdf"] = RDFNS

        for prefix, namespace in bindings.items():
            yield prefix, namespace

    def serialize(self, stream, base=None, encoding=None, **args):
        # if base is given here, use that, if not and a base is set for the graph use that
        if base is not None:
            self.base = base
        elif self.store.base is not None:
            self.base = self.store.base
        self.__stream = stream
        self.__serialized = {}
        encoding = self.encoding
        self.write = write = lambda uni: stream.write(uni.encode(encoding, "replace"))

        # startDocument
        write('<?xml version="1.0" encoding="%s"?>\n' % self.encoding)

        # startRDF
        write("<rdf:RDF\n")

        # If provided, write xml:base attribute for the RDF
        if "xml_base" in args:
            write('   xml:base="%s"\n' % args["xml_base"])
        elif self.base:
            write('   xml:base="%s"\n' % self.base)
        # TODO:
        # assert(
        #    namespaces["http://www.w3.org/1999/02/22-rdf-syntax-ns#"]=='rdf')
        bindings = list(self.__bindings())
        bindings.sort()

        for prefix, namespace in bindings:
            if prefix:
                write('   xmlns:%s="%s"\n' % (prefix, namespace))
            else:
                write('   xmlns="%s"\n' % namespace)
        write(">\n")

        # write out triples by subject
        for subject in self.store.subjects():
            self.subject(subject, 1)

        # endRDF
        write("</rdf:RDF>\n")

        # Set to None so that the memory can get garbage collected.
        # self.__serialized = None
        del self.__serialized

    def subject(self, subject, depth=1):
        if subject not in self.__serialized:
            self.__serialized[subject] = 1

            if isinstance(subject, (BNode, URIRef)):
                write = self.write
                indent = "  " * depth
                element_name = "rdf:Description"

                if isinstance(subject, BNode):
                    write('%s<%s rdf:nodeID="%s"' % (indent, element_name, subject))
                else:
                    uri = quoteattr(self.relativize(subject))
                    write("%s<%s rdf:about=%s" % (indent, element_name, uri))

                if (subject, None, None) in self.store:
                    write(">\n")

                    for predicate, object in self.store.predicate_objects(subject):
                        self.predicate(predicate, object, depth + 1)
                    write("%s</%s>\n" % (indent, element_name))

                else:
                    write("/>\n")

    def predicate(self, predicate, object, depth=1):
        write = self.write
        indent = "  " * depth
        qname = self.store.namespace_manager.qname_strict(predicate)

        if isinstance(object, Literal):
            attributes = ""

            if object.language:
                attributes += ' xml:lang="%s"' % object.language

            if object.datatype:
                attributes += ' rdf:datatype="%s"' % object.datatype

            write(
                "%s<%s%s>%s</%s>\n"
                % (indent, qname, attributes, escape(object, ESCAPE_ENTITIES), qname)
            )
        else:

            if isinstance(object, BNode):
                write('%s<%s rdf:nodeID="%s"/>\n' % (indent, qname, object))
            else:
                write(
                    "%s<%s rdf:resource=%s/>\n"
                    % (indent, qname, quoteattr(self.relativize(object)))
                )


XMLLANG = "http://www.w3.org/XML/1998/namespacelang"
XMLBASE = "http://www.w3.org/XML/1998/namespacebase"
OWL_NS = Namespace("http://www.w3.org/2002/07/owl#")


# TODO:
def fix(val):
    "strip off _: from nodeIDs... as they are not valid NCNames"
    if val.startswith("_:"):
        return val[2:]
    else:
        return val


class PrettyXMLSerializer(Serializer):
    def __init__(self, store, max_depth=3):
        super(PrettyXMLSerializer, self).__init__(store)
        self.forceRDFAbout = set()

    def serialize(self, stream, base=None, encoding=None, **args):
        self.__serialized = {}
        store = self.store
        # if base is given here, use that, if not and a base is set for the graph use that
        if base is not None:
            self.base = base
        elif store.base is not None:
            self.base = store.base
        self.max_depth = args.get("max_depth", 3)
        assert self.max_depth > 0, "max_depth must be greater than 0"

        self.nm = nm = store.namespace_manager
        self.writer = writer = XMLWriter(stream, nm, encoding)
        namespaces = {}

        possible = set(store.predicates()).union(store.objects(None, RDF.type))

        for predicate in possible:
            prefix, namespace, local = nm.compute_qname_strict(predicate)
            namespaces[prefix] = namespace

        namespaces["rdf"] = "http://www.w3.org/1999/02/22-rdf-syntax-ns#"

        writer.push(RDFVOC.RDF)

        if "xml_base" in args:
            writer.attribute(XMLBASE, args["xml_base"])
        elif self.base:
            writer.attribute(XMLBASE, self.base)

        writer.namespaces(namespaces.items())

        # Write out subjects that can not be inline
        for subject in store.subjects():
            if (None, None, subject) in store:
                if (subject, None, subject) in store:
                    self.subject(subject, 1)
            else:
                self.subject(subject, 1)

        # write out anything that has not yet been reached
        # write out BNodes last (to ensure they can be inlined where possible)
        bnodes = set()

        for subject in store.subjects():
            if isinstance(subject, BNode):
                bnodes.add(subject)
                continue
            self.subject(subject, 1)

        # now serialize only those BNodes that have not been serialized yet
        for bnode in bnodes:
            if bnode not in self.__serialized:
                self.subject(subject, 1)

        writer.pop(RDFVOC.RDF)
        stream.write("\n".encode("latin-1"))

        # Set to None so that the memory can get garbage collected.
        self.__serialized = None

    def subject(self, subject, depth=1):
        store = self.store
        writer = self.writer

        if subject in self.forceRDFAbout:
            writer.push(RDFVOC.Description)
            writer.attribute(RDFVOC.about, self.relativize(subject))
            writer.pop(RDFVOC.Description)
            self.forceRDFAbout.remove(subject)

        elif subject not in self.__serialized:
            self.__serialized[subject] = 1
            type = first(store.objects(subject, RDF.type))

            try:
                self.nm.qname(type)
            except:
                type = None

            element = type or RDFVOC.Description
            writer.push(element)

            if isinstance(subject, BNode):

                def subj_as_obj_more_than(ceil):
                    return True
                    # more_than(store.triples((None, None, subject)), ceil)

                # here we only include BNode labels if they are referenced
                # more than once (this reduces the use of redundant BNode
                # identifiers)
                if subj_as_obj_more_than(1):
                    writer.attribute(RDFVOC.nodeID, fix(subject))

            else:
                writer.attribute(RDFVOC.about, self.relativize(subject))

            if (subject, None, None) in store:
                for predicate, object in store.predicate_objects(subject):
                    if not (predicate == RDF.type and object == type):
                        self.predicate(predicate, object, depth + 1)

            writer.pop(element)

        elif subject in self.forceRDFAbout:
            writer.push(RDFVOC.Description)
            writer.attribute(RDFVOC.about, self.relativize(subject))
            writer.pop(RDFVOC.Description)
            self.forceRDFAbout.remove(subject)

    def predicate(self, predicate, object, depth=1):
        writer = self.writer
        store = self.store
        writer.push(predicate)

        if isinstance(object, Literal):
            if object.language:
                writer.attribute(XMLLANG, object.language)

            if object.datatype == RDF.XMLLiteral and isinstance(
                object.value, xml.dom.minidom.Document
            ):
<<<<<<< HEAD
                writer.attribute(RDFVOC.parseType, "Literal")
                writer.text(u"")
=======
                writer.attribute(RDF.parseType, "Literal")
                writer.text("")
>>>>>>> a21d458e
                writer.stream.write(object)
            else:
                if object.datatype:
                    writer.attribute(RDFVOC.datatype, object.datatype)
                writer.text(object)

        elif object in self.__serialized or not (object, None, None) in store:

            if isinstance(object, BNode):
                if more_than(store.triples((None, None, object)), 0):
                    writer.attribute(RDFVOC.nodeID, fix(object))
            else:
                writer.attribute(RDFVOC.resource, self.relativize(object))

        else:
            if first(store.objects(object, RDF.first)):  # may not have type
                # RDF.List

                self.__serialized[object] = 1

                # Warn that any assertions on object other than
                # RDF.first and RDF.rest are ignored... including RDF.List
                import warnings

                warnings.warn(
                    "Assertions on %s other than RDF.first " % repr(object)
                    + "and RDF.rest are ignored ... including RDF.List",
                    UserWarning,
                    stacklevel=2,
                )
                writer.attribute(RDFVOC.parseType, "Collection")

                col = Collection(store, object)

                for item in col:

                    if isinstance(item, URIRef):
                        self.forceRDFAbout.add(item)
                    self.subject(item)

                    if not isinstance(item, URIRef):
                        self.__serialized[item] = 1
            else:
                if first(
                    store.triples_choices(
                        (object, RDF.type, [OWL_NS.Class, RDFS.Class])
                    )
                ) and isinstance(object, URIRef):
                    writer.attribute(RDFVOC.resource, self.relativize(object))

                elif depth <= self.max_depth:
                    self.subject(object, depth + 1)

                elif isinstance(object, BNode):

                    if (
                        object not in self.__serialized
                        and (object, None, None) in store
                        and len(list(store.subjects(object=object))) == 1
                    ):
                        # inline blank nodes if they haven't been serialized yet
                        # and are only referenced once (regardless of depth)
                        self.subject(object, depth + 1)
                    else:
                        writer.attribute(RDFVOC.nodeID, fix(object))

                else:
                    writer.attribute(RDFVOC.resource, self.relativize(object))

        writer.pop(predicate)<|MERGE_RESOLUTION|>--- conflicted
+++ resolved
@@ -281,13 +281,8 @@
             if object.datatype == RDF.XMLLiteral and isinstance(
                 object.value, xml.dom.minidom.Document
             ):
-<<<<<<< HEAD
                 writer.attribute(RDFVOC.parseType, "Literal")
-                writer.text(u"")
-=======
-                writer.attribute(RDF.parseType, "Literal")
                 writer.text("")
->>>>>>> a21d458e
                 writer.stream.write(object)
             else:
                 if object.datatype:
