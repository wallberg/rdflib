syntax: glob
build
dist
*.pyc
*~
<<<<<<< HEAD
=======
docs/_build
.tox
.coverage
coverage
nosetests.xml
>>>>>>> e56d9337
<|MERGE_RESOLUTION|>--- conflicted
+++ resolved
@@ -3,11 +3,8 @@
 dist
 *.pyc
 *~
-<<<<<<< HEAD
-=======
 docs/_build
 .tox
 .coverage
 coverage
-nosetests.xml
->>>>>>> e56d9337
+nosetests.xml