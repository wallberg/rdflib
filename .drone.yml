---
kind: pipeline
name: python-3-7
type: docker
platform:
  os: linux
  arch: amd64

steps:
- name: test
  image: python:3.7
  environment:
    COVERALLS_SERVICE_NAME: RDFLib-Drone
    COVERALLS_REPO_TOKEN:
      from_secret: coveralls_token
  commands:
  - export COVERALLS_SERVICE_NUMBER="$DRONE_BUILD_NUMBER"
  - export COVERALLS_SERVICE_JOB_ID="$DRONE_STAGE_NAME"
  - export COVERALLS_SERVICE_JOB_NUMBER="$DRONE_BUILD_NUMBER"
  - export COVERALLS_FLAG_NAME="$DRONE_STAGE_KIND"
  - export COVERALLS_GIT_REPO="$DRONE_REPO_NAME"
  - export COVERALLS_GIT_BRANCH="$DRONE_SOURCE_BRANCH"
  - export CI_BRANCH="$DRONE_SOURCE_BRANCH"
  - bash .travis.fuseki_install_optional.sh
  - pip install --default-timeout 60 -r requirements.txt
  - pip install --default-timeout 60 -r requirements.dev.txt
  - pip install --default-timeout 60 coveralls && export HAS_COVERALLS=1
  - python setup.py install
  - black --config black.toml --check ./rdflib || true
  - flake8 --exit-zero rdflib
  - mypy --show-error-context --show-error-codes rdflib
  - pytest --cov
  - coveralls

---
kind: pipeline
name: python-3-8
type: docker
platform:
  os: linux
  arch: amd64

steps:
- name: test
  image: python:3.8
  commands:
  - bash .travis.fuseki_install_optional.sh
  - pip install --default-timeout 60 -r requirements.txt
  - pip install --default-timeout 60 -r requirements.dev.txt
  - python setup.py install
  - black --config black.toml --check ./rdflib || true
  - flake8 --exit-zero rdflib
  - pytest

---
kind: pipeline
name: python-3-9
type: docker
platform:
  os: linux
  arch: amd64

steps:
- name: test
  image: python:3.9
  commands:
  - bash .travis.fuseki_install_optional.sh
  - pip install --default-timeout 60 -r requirements.txt
  - pip install --default-timeout 60 -r requirements.dev.txt
  - python setup.py install
  - black --config black.toml --check ./rdflib || true
  - flake8 --exit-zero rdflib
<<<<<<< HEAD
  - PYTHONWARNINGS=default nosetests --with-timer --timer-top-n 42


---
kind: pipeline
name: python-3-10
type: docker
platform:
  os: linux
  arch: amd64

steps:
- name: test
  image: python:3.10
  commands:
  - bash .travis.fuseki_install_optional.sh
  - pip install --default-timeout 60 -r requirements.txt
  - pip install --default-timeout 60 -r requirements.dev.txt
  - python setup.py install
  - black --config black.toml --check ./rdflib | true
  - flake8 --exit-zero rdflib
  - PYTHONWARNINGS=default nosetests --with-timer --timer-top-n 42
=======
  - pytest
>>>>>>> a24d5349
<|MERGE_RESOLUTION|>--- conflicted
+++ resolved
@@ -70,8 +70,7 @@
   - python setup.py install
   - black --config black.toml --check ./rdflib || true
   - flake8 --exit-zero rdflib
-<<<<<<< HEAD
-  - PYTHONWARNINGS=default nosetests --with-timer --timer-top-n 42
+  - pytest
 
 
 ---
@@ -92,7 +91,4 @@
   - python setup.py install
   - black --config black.toml --check ./rdflib | true
   - flake8 --exit-zero rdflib
-  - PYTHONWARNINGS=default nosetests --with-timer --timer-top-n 42
-=======
-  - pytest
->>>>>>> a24d5349
+  - pytest